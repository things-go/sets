name: Tests

on:
  push:
    paths-ignore:
      - "**.md"
  pull_request:
    paths-ignore:
      - "**.md"

env:
  GO111MODULE: on
  GOPROXY: "https://proxy.golang.org"

jobs:
  build:
    name: Test on ${{ matrix.os }} @Go${{ matrix.go-version }}
    runs-on: ${{ matrix.os }}
    strategy:
      matrix:
        go-version: ["1.19.x", "1.20.x"]
        os: [ubuntu-latest, macos-latest, windows-latest]

    steps:
      - name: Set up Go ${{ matrix.go-version }}
        uses: actions/setup-go@v3
        with:
          go-version: ${{ matrix.go-version }}

      - name: Check out code into the Go module directory
<<<<<<< HEAD
        uses: actions/checkout@v3.1.0
=======
        uses: actions/checkout@v3.3.0
>>>>>>> 2f2f6659

      - name: Print Go environment
        id: vars
        run: |
          printf "Using go at: $(which go)\n"
          printf "Go version: $(go version)\n"
          printf "\n\nGo environment:\n\n"
          go env
          printf "\n\nSystem environment:\n\n"
          env
          # Calculate the short SHA1 hash of the git commit
          echo "short_sha=$(git rev-parse --short HEAD)" >> $GITHUB_OUTPUT
          echo "go_cache=$(go env GOCACHE)" >> $GITHUB_OUTPUT

      - name: Cache go modules
        uses: actions/cache@v3
        with:
          path: |
            ${{ steps.vars.outputs.go_cache }}
            ~/go/pkg/mod
          key: ${{ runner.os }}-${{ matrix.go-version }}-go-ci-${{ hashFiles('**/go.sum') }}
          restore-keys: |
            ${{ runner.os }}-${{ matrix.go-version }}-go-ci

      - name: Unit test
        run: |
          go test -v -race -coverprofile=coverage -covermode=atomic ./...

      - name: Upload coverage to Codecov
        uses: codecov/codecov-action@v3
        with:
          files: ./coverage
          flags: unittests
          verbose: true<|MERGE_RESOLUTION|>--- conflicted
+++ resolved
@@ -28,11 +28,7 @@
           go-version: ${{ matrix.go-version }}
 
       - name: Check out code into the Go module directory
-<<<<<<< HEAD
-        uses: actions/checkout@v3.1.0
-=======
         uses: actions/checkout@v3.3.0
->>>>>>> 2f2f6659
 
       - name: Print Go environment
         id: vars
