name: CodeQL

on:
  push:
    paths-ignore:
      - '**.md'
  pull_request:
    paths-ignore:
      - '**.md'
  schedule:
    - cron: '0 5 * * 6'

jobs:
  analyze:
    name: Analyze
    runs-on: ubuntu-latest
    permissions:
      actions: read
      contents: read
      security-events: write

    steps:
      - name: Checkout repository
<<<<<<< HEAD
        uses: actions/checkout@v3.1.0
=======
        uses: actions/checkout@v3.3.0
>>>>>>> 2f2f6659
        with:
          # We must fetch at least the immediate parents so that if this is
          # a pull request then we can checkout the head.
          fetch-depth: 2

      # Initializes the CodeQL tools for scanning.
      - name: Initialize CodeQL
        uses: github/codeql-action/init@v2

      # Autobuild attempts to build any compiled languages  (C/C++, C#, or Java).
      # If this step fails, then you should remove it and run the build manually (see below)
      - name: Autobuild
        uses: github/codeql-action/autobuild@v2

      # ℹ️ Command-line programs to run using the OS shell.
      # 📚 https://git.io/JvXDl

      # ✏️ If the Autobuild fails above, remove it and uncomment the following three lines
      #    and modify them (or add more) to build your code if your project
      #    uses a compiled language

      #- run: |
      #   make bootstrap
      #   make release

      - name: Perform CodeQL Analysis
        uses: github/codeql-action/analyze@v2<|MERGE_RESOLUTION|>--- conflicted
+++ resolved
@@ -3,12 +3,12 @@
 on:
   push:
     paths-ignore:
-      - '**.md'
+      - "**.md"
   pull_request:
     paths-ignore:
-      - '**.md'
+      - "**.md"
   schedule:
-    - cron: '0 5 * * 6'
+    - cron: "0 5 * * 6"
 
 jobs:
   analyze:
@@ -21,11 +21,7 @@
 
     steps:
       - name: Checkout repository
-<<<<<<< HEAD
-        uses: actions/checkout@v3.1.0
-=======
         uses: actions/checkout@v3.3.0
->>>>>>> 2f2f6659
         with:
           # We must fetch at least the immediate parents so that if this is
           # a pull request then we can checkout the head.
